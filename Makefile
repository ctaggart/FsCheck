comp  = fsc -a
refs  = FSharp.PowerPack.dll
bin   = FsCheck.dll
<<<<<<< HEAD
mods  = Common Random Reflect TypeClass Gen ReflectArbitrary Arbitrary Property Commands Runner Checks 
=======
mods  = AssemblyInfo Common Random Reflect TypeClass Generator Functions ReflectArbitrary GeneratorUtils Arbitrary Property Commands Runner Checks 
>>>>>>> 941f7173
files = $(addsuffix .fs,$(addprefix FsCheck/,$(mods)))

$(bin): $(files)
	$(comp) $(addprefix -r ,$(refs)) -o $(bin) $(files)<|MERGE_RESOLUTION|>--- conflicted
+++ resolved
@@ -1,12 +1,8 @@
-comp  = fsc -a
-refs  = FSharp.PowerPack.dll
-bin   = FsCheck.dll
-<<<<<<< HEAD
-mods  = Common Random Reflect TypeClass Gen ReflectArbitrary Arbitrary Property Commands Runner Checks 
-=======
-mods  = AssemblyInfo Common Random Reflect TypeClass Generator Functions ReflectArbitrary GeneratorUtils Arbitrary Property Commands Runner Checks 
->>>>>>> 941f7173
-files = $(addsuffix .fs,$(addprefix FsCheck/,$(mods)))
-
-$(bin): $(files)
-	$(comp) $(addprefix -r ,$(refs)) -o $(bin) $(files)+comp  = fsc -a
+refs  = FSharp.PowerPack.dll
+bin   = FsCheck.dll
+mods  = AssemblyInfo Common Random Reflect TypeClass Gen ReflectArbitrary Arbitrary Property Commands Runner Checks 
+files = $(addsuffix .fs,$(addprefix FsCheck/,$(mods)))
+
+$(bin): $(files)
+	$(comp) $(addprefix -r ,$(refs)) -o $(bin) $(files)