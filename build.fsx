--- conflicted
+++ resolved
@@ -70,23 +70,8 @@
     { Name = "FsCheck.NUnit"
       Summary = "Integrates FsCheck with NUnit"
     }
-<<<<<<< HEAD
-    { 
-    Name = "FsCheck.NUnit"
-    Summary = "Integrates FsCheck with NUnit"
-    Description = """FsCheck.NUnit integrates FsCheck with NUnit by adding a PropertyAttribute that runs FsCheck tests, similar to NUnit TestAttribute. 
-    All the options normally available in vanilla FsCheck via configuration can be controlled via the PropertyAttribute."""
-    Authors = [ "Kurt Schelfthout and contributors" ]
-    Tags = "test testing random fscheck quickcheck nunit"
-    ProjectFile = ["src/FsCheck.NUnit/FsCheck.NUnit.fsproj"]
-    Dependencies = [ 
-                    "NUnit",    lazy GetPackageVersion "./packages/" "NUnit"  //delayed so only runs after package restore step
-                    "FsCheck",  lazy buildVersion
-                    ]     
-=======
     { Name = "FsCheck.Xunit"
       Summary = "Integrates FsCheck with xUnit.NET"
->>>>>>> 655ae8fe
     }
   ]
 
