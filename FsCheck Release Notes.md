--- conflicted
+++ resolved
@@ -1,19 +1,15 @@
-<<<<<<< HEAD
-
-### 2.2.0-nunit3 - To Release
+### 2.3.0-nunit3 - To Release
   * Update FsCheck.NUnit to use NUnit 3.0. This (hopefully) solves a lot of issues with NUnit 2's wonky plugin model. 
   FsCheck.NUnit.Addin is no longer needed, for example, and neither is the install.ps1 in the FsCheck.NUnit package. Also,
   FsCheck.NUnit only needs a dependency on NUnit now, which should solve a bunch of install issues on its own. (another 
   heroic contribution by Jon Hamm.)
-  * Fix for AppVeryor NuGetfeed dependency problem.
-=======
+
 ### 2.2.0 - 1 November 2015
   * Add QuietOnSuccess option to vanilla runner.
   * Add bigint generator.
   * Deprecate some infrequently used and incorrectly named methods.
   * Lots of internal and mostly syntactic code cleanup.
   * Switch to paket for creating NuGet packages.
->>>>>>> 655ae8fe
 
 ### 2.1.0 - 30 September 2015
   * Switch to xunit 2.1. Note: Needs -noshadow argument on Mono due to Mono bug. A fix for Mono
